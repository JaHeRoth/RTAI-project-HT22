import pytest
import torch
import itertools
from torch.nn import Sequential

<<<<<<< HEAD
from verifier import get_net
from certifier.deep_poly import conv_to_affine, deep_poly
from certifier.networks import Conv as ConvNet
from dummy_networks import FullyConnected, Conv, UnnormalizedResnet
=======
from verifier import conv_to_affine, get_net, deep_poly
from networks import Conv as ConvNet
from dummy_networks import FullyConnected, Conv, ResNet, BasicBlock
>>>>>>> d390b280

"""
Test suite:

- conv_to_affine(): 
    test the conv_to_affine function for correctness
    - With bias, without batch_norm
    - Without bias, without batch_norm
    - With bias, with batch_norm
    - Without bias, with batch_norm

- deep_poly():
    test the forward pass for correctness
    - For a fully connected dummy network
    - For a convolutional dummy network
        - Without batch_norm
    - For a resnet dummy network

"""

def test_conv_to_affine_without_bias_without_batch_norm_net4():
    # Extract the layer from one of the official networks
    net = get_net('net4', 'net4_mnist_conv1.pt')
    layer = net.layers[1]
    layer.bias = None
    # Take a random input (shape of MNIST images)
    x = torch.randn(1, 1, 28, 28)
    # Run the convolutional layer
    y = layer(x)
    original_output = y.flatten()
    # Convert the convolutional layer to affine
    bias, affine = conv_to_affine(layer, 28, 28)
    # Run the affine layer
    z = affine @ x.flatten() + bias.flatten()
    # Check that the outputs are the same
    torch.testing.assert_close(original_output, z)


def test_conv_to_affine_with_bias_without_batch_norm_net5():
    # Extract the layer from one of the official networks
    net = get_net('net5', 'net5_mnist_conv2.pt')
    layer = net.layers[1]
    # Take a random input (shape of MNIST images)
    x = torch.randn(1, 1, 28, 28)
    # Run the convolutional layer
    y = layer(x)
    original_output = y.flatten()
    # Convert the convolutional layer to affine
    bias, affine = conv_to_affine(layer, 28, 28)
    # Run the affine layer
    z = affine @ x.flatten() + bias.flatten()
    # Check that the outputs are the same
    torch.testing.assert_close(original_output, z)


def test_conv_to_affine_without_bias_without_batch_norm_net6():
    # Extract the layer from one of the official networks
    net = get_net('net6', 'net6_cifar10_conv2.pt')
    layer = net.layers[1]
    layer.bias = None
    # Take a random input (shape of CIFAR-10 images)
    x = torch.randn(1, 3, 32, 32)
    # Run the convolutional layer
    y = layer(x)
    original_output = y.flatten()
    # Convert the convolutional layer to affine
    bias, affine = conv_to_affine(layer, 32, 32)
    # Run the affine layer
    z = affine @ x.flatten() + bias.flatten()
    # Check that the outputs are the same
    torch.testing.assert_close(original_output, z)


def test_conv_to_affine_with_bias_without_batch_norm_net6():
    # Extract the layer from one of the official networks
    net = get_net('net6', 'net6_cifar10_conv2.pt')
    layer = net.layers[1]
    # Take a random input (shape of CIFAR-10 images)
    x = torch.randn(1, 3, 32, 32)
    # Run the convolutional layer
    y = layer(x)
    original_output = y.flatten()
    # Convert the convolutional layer to affine
    bias, affine = conv_to_affine(layer, 32, 32)
    # Run the affine layer
    z = affine @ x.flatten() + bias.flatten()
    # Check that the outputs are the same
    torch.testing.assert_close(original_output, z)


# Sanity check for the matrix multiplication above
def test_matrix_multiplication():
    # Extract the layer from one of the official networks
    net = get_net('net6', 'net6_cifar10_conv2.pt')
    layer = net.layers[1]
    # Take a random input (shape of CIFAR-10 images)
    x = torch.randn(1, 3, 32, 32)
    # Convert the convolutional layer to affine
    bias, affine = conv_to_affine(layer, 32, 32)
    # Run the affine layer
    y = affine @ x.flatten() + bias.flatten()
    z = affine @ x.view(-1) + bias.view(-1)
    # Check that the outputs are the same
    assert torch.allclose(y, z)


# Sanity check 2 for the matrix multiplication above
def test_linear_layer_matrix_multiplication_equivalence():
    # Extract the layer from one of the official networks
    net = get_net('net6', 'net6_cifar10_conv2.pt')
    layer = net.layers[1]
    # Take a random input (shape of CIFAR-10 images)
    x = torch.randn(1, 3, 32, 32)
    a = torch.randn(3072)
    # Convert the convolutional layer to affine
    bias, affine = conv_to_affine(layer, 32, 32)
    # Build a linear layer
    linear = torch.nn.Linear(affine.shape[1], affine.shape[0])
    linear.weight = torch.nn.Parameter(affine)
    linear.bias = torch.nn.Parameter(bias.flatten())
    # Run the affine layer
    y = affine @ x.flatten() + bias.flatten()
    z = linear(x.flatten())
    # Check that the outputs are the same
    assert torch.allclose(y, z)


def test_conv_to_affine_without_bias_with_batch_norm_net9():
    # Build a simple convolutional network with just one layer and no bias but a batch normalization layer
    net = get_net('net9', 'net9_cifar10_resnet_2b2_bn.pt')
    # This convolutional layer has no bias
    conv = net.resnet[0]
    batch_norm = net.resnet[1]
    net = torch.nn.Sequential(conv, batch_norm)
    # Take a random input (shape of CIFAR-10 images)
    x = torch.randn(1, 3, 32, 32)
    # Run the convolutional layer
    y = net(x)
    original_output = y.flatten()
    # Convert the convolutional layer to affine
    bias, affine = conv_to_affine(conv, 32, 32, batch_norm)
    # Run the affine layer
    z = affine @ x.flatten() + bias.flatten()
    # Check that the outputs are the same
    torch.testing.assert_close(original_output, z)


def test_deep_poly_fc_forward_with_min_initialization_crossing():
    # Build a simple fully connected network that we can test by hand
    fc_net = FullyConnected(2, [2, 1], act='relu')
    # Set the weights and biases
    fc_net.layers[0].weight = torch.nn.Parameter(torch.tensor([[1., 1.], [1., -1.]]))
    fc_net.layers[0].bias = torch.nn.Parameter(torch.tensor([0., 0.]))
    # Layer 1 is ReLU, so we don't need to set weights and biases
    fc_net.layers[2].weight = torch.nn.Parameter(torch.tensor([[1., -1.]]))
    fc_net.layers[2].bias = torch.nn.Parameter(torch.tensor([-0.5]))
    # Needed for deep_poly implementation
    layer = fc_net.layers
    # Input "image"
    x = torch.tensor([0., 1.])
    # Input region
    epsilon = 1.
    lb = x - epsilon
    ub = x + epsilon
    # We initialize the alphas for the ReLU layers
    alphas = 'min'

    # Check that the forward pass is correct
    # Check that added_bounds[:, -2:] is correct for all layers of the network (the concrete upper & lower bounds in added_bounds)
    # MVP check that output bound is correct at least
    output_ub, out_alpha, added_bounds = deep_poly(layer, alphas, lb, ub)
    # Build the correct bounds, it's always [lb_node1, lb_node2], [ub_node1, ub_node2], etc.
    correct_bounds_per_layer = [(torch.tensor([-1., -3.]), torch.tensor([3., 1.])), (torch.tensor([-1., 0.]), torch.tensor([3., 1.])), (torch.tensor([-2.]), torch.tensor([2.5]))]
    # Check that the concrete bounds are correct for all layers
    for bounds, correct_bounds in zip(added_bounds, correct_bounds_per_layer):
        bounds = bounds[-2:]
        lb, ub, correct_lb, correct_ub = bounds[0], bounds[1], correct_bounds[0], correct_bounds[1]
        assert torch.allclose(lb, correct_lb)
        assert torch.allclose(ub, correct_ub)
    # Check that the initialized alphas are correct as well
    correct_alphas = torch.tensor([1., 0.])
    assert torch.allclose(out_alpha.get(1), correct_alphas)
    

def test_deep_poly_fc_forward_with_fixed_alphas_crossing():
    # Build a simple fully connected network that we can test by hand
    fc_net = FullyConnected(2, [2, 1], act='relu')
    # Set the weights and biases
    fc_net.layers[0].weight = torch.nn.Parameter(torch.tensor([[1., 1.], [1., -1.]]))
    fc_net.layers[0].bias = torch.nn.Parameter(torch.tensor([0., 0.]))
    # Layer 1 is ReLU, so we don't need to set weights and biases
    fc_net.layers[2].weight = torch.nn.Parameter(torch.tensor([[1., -1.]]))
    fc_net.layers[2].bias = torch.nn.Parameter(torch.tensor([-0.5]))
    # Needed for deep_poly implementation
    layer = fc_net.layers
    # Input "image"
    x = torch.tensor([0., 1.])
    # Input region
    epsilon = 1.
    lb = x - epsilon
    ub = x + epsilon
    # We initialize the alphas for the ReLU layers
    alphas = {1: torch.tensor([0.5, 0.5])}

    # Check that the forward pass is correct
    # Check that added_bounds[:, -2:] is correct for all layers of the network (the concrete upper & lower bounds in added_bounds)
    # MVP check that output bound is correct at least
    output_ub, out_alpha, added_bounds = deep_poly(layer, alphas, lb, ub)
    # Build the correct bounds, it's always [lb_node1, lb_node2], [ub_node1, ub_node2], etc.
    correct_bounds_per_layer = [(torch.tensor([-1., -3.]), torch.tensor([3., 1.])), (torch.tensor([-0.5, -1.5]), torch.tensor([3., 1.])), (torch.tensor([-1.5]), torch.tensor([3.]))]
    # Check that the concrete bounds are correct for all layers
    for bounds, correct_bounds in zip(added_bounds, correct_bounds_per_layer):
        bounds = bounds[-2:]
        lb, ub, correct_lb, correct_ub = bounds[0], bounds[1], correct_bounds[0], correct_bounds[1]
        assert torch.allclose(lb, correct_lb)
        assert torch.allclose(ub, correct_ub)


def test_deep_poly_fc_backward_gradient_crossing():
    # Build a simple fully connected network that we can test by hand
    fc_net = FullyConnected(2, [2, 1], act='relu')
    # Set the weights and biases
    fc_net.layers[0].weight = torch.nn.Parameter(torch.tensor([[1., 1.], [1., -1.]]))
    fc_net.layers[0].bias = torch.nn.Parameter(torch.tensor([0., 0.]))
    # Layer 1 is ReLU, so we don't need to set weights and biases
    fc_net.layers[2].weight = torch.nn.Parameter(torch.tensor([[1., -1.]]))
    fc_net.layers[2].bias = torch.nn.Parameter(torch.tensor([-0.5]))
    # Needed for deep_poly implementation
    layer = fc_net.layers
    # Input "image"
    x = torch.tensor([0., 1.])
    # Input region
    epsilon = 1.
    lb = x - epsilon
    ub = x + epsilon
    # We initialize the alphas for the ReLU layers
    alphas = {1: torch.tensor([0.2, 0.7]).requires_grad_()}

    # Check that the forward pass is correct
    # Check that added_bounds[:, -2:] is correct for all layers of the network (the concrete upper & lower bounds in added_bounds)
    # MVP check that output bound is correct at least
    output_ub, out_alpha, added_bounds = deep_poly(layer, alphas, lb, ub)
    
    # Calculate the gradients of the upper bound w.r.t. the alphas
    output_ub.backward()
    # Check that the gradients are correct (should be -(x1 - x2) for alpha2 and 0 for alpha1)
    correct_grads = torch.tensor([0., 1.])
    assert torch.allclose(alphas.get(1).grad, correct_grads)


def test_deep_poly_fc_forward_with_min_initialization_not_crossing_positive():
    # Build a simple fully connected network that we can test by hand
    fc_net = FullyConnected(2, [2, 1], act='relu')
    # Set the weights and biases
    fc_net.layers[0].weight = torch.nn.Parameter(torch.tensor([[1., 1.], [1., -1.]]))
    fc_net.layers[0].bias = torch.nn.Parameter(torch.tensor([0., 0.]))
    # Layer 1 is ReLU, so we don't need to set weights and biases
    fc_net.layers[2].weight = torch.nn.Parameter(torch.tensor([[1., -1.]]))
    fc_net.layers[2].bias = torch.nn.Parameter(torch.tensor([-0.5]))
    # Needed for deep_poly implementation
    layer = fc_net.layers
    # Input "image" for which we have no ReLU crossing
    x = torch.tensor([2., 3.])
    # Input region
    epsilon = 1.
    lb = x - epsilon
    ub = x + epsilon
    # We initialize the alphas for the ReLU layers
    alphas = 'min'

    # Check that the forward pass is correct
    # Check that added_bounds[:, -2:] is correct for all layers of the network (the concrete upper & lower bounds in added_bounds)
    # MVP check that output bound is correct at least
    output_ub, out_alpha, added_bounds = deep_poly(layer, alphas, lb, ub)
    # Build the correct bounds, it's always [lb_node1, lb_node2], [ub_node1, ub_node2], etc.
    correct_bounds_per_layer = [(torch.tensor([3., -3.]), torch.tensor([7., 1.])), (torch.tensor([3., 0.]), torch.tensor([7., 1.])), (torch.tensor([2.]), torch.tensor([6.5]))]
    # Check that the concrete bounds are correct for all layers
    for bounds, correct_bounds in zip(added_bounds, correct_bounds_per_layer):
        bounds = bounds[-2:]
        lb, ub, correct_lb, correct_ub = bounds[0], bounds[1], correct_bounds[0], correct_bounds[1]
        assert torch.allclose(lb, correct_lb)
        assert torch.allclose(ub, correct_ub)
    # Check that the initialized alphas are correct as well
    # Currently, alpha values get initialized even when the ReLU is not crossed, with the typical rule
    correct_alphas = torch.tensor([1., 0.])
    assert torch.allclose(out_alpha.get(1), correct_alphas)


def test_deep_poly_fc_backward_gradient_not_crossing_positive():
    # Build a simple fully connected network that we can test by hand
    fc_net = FullyConnected(2, [2, 1], act='relu')
    # Set the weights and biases
    fc_net.layers[0].weight = torch.nn.Parameter(torch.tensor([[1., 1.], [1., -1.]]))
    fc_net.layers[0].bias = torch.nn.Parameter(torch.tensor([0., 0.]))
    # Layer 1 is ReLU, so we don't need to set weights and biases
    fc_net.layers[2].weight = torch.nn.Parameter(torch.tensor([[1., -1.]]))
    fc_net.layers[2].bias = torch.nn.Parameter(torch.tensor([-0.5]))
    # Needed for deep_poly implementation
    layer = fc_net.layers
    # Input "image"
    x = torch.tensor([2., 3.])
    # Input region
    epsilon = 1.
    lb = x - epsilon
    ub = x + epsilon
    # We initialize the alphas for the ReLU layers
    alphas = 'min'

    # Check that the forward pass is correct
    # Check that added_bounds[:, -2:] is correct for all layers of the network (the concrete upper & lower bounds in added_bounds)
    # MVP check that output bound is correct at least
    output_ub, out_alpha, added_bounds = deep_poly(layer, alphas, lb, ub)
    
    # Calculate the gradients of the upper bound w.r.t. the alphas
    output_ub.backward()
    # Check that the gradients are correct (should be -(x1 - x2) for alpha2 and 0 for alpha1, since it doesn't impact the output)
    correct_grads = torch.tensor([0., 1.])
    assert torch.allclose(out_alpha.get(1).grad, correct_grads)


def test_deep_poly_fc_forward_with_min_initialization_not_crossing_negative():
    # Build a simple fully connected network that we can test by hand
    fc_net = FullyConnected(2, [2, 1], act='relu')
    # Set the weights and biases
    fc_net.layers[0].weight = torch.nn.Parameter(torch.tensor([[1., 1.], [1., -1.]]))
    fc_net.layers[0].bias = torch.nn.Parameter(torch.tensor([0., 0.]))
    # Layer 1 is ReLU, so we don't need to set weights and biases
    fc_net.layers[2].weight = torch.nn.Parameter(torch.tensor([[1., -1.]]))
    fc_net.layers[2].bias = torch.nn.Parameter(torch.tensor([-0.5]))
    # Needed for deep_poly implementation
    layer = fc_net.layers
    # Input "image" for which we have no ReLU crossing
    x = torch.tensor([-2., 3.])
    # Input region
    epsilon = 1.
    lb = x - epsilon
    ub = x + epsilon
    # We initialize the alphas for the ReLU layers
    alphas = 'min'

    # Check that the forward pass is correct
    # Check that added_bounds[:, -2:] is correct for all layers of the network (the concrete upper & lower bounds in added_bounds)
    # MVP check that output bound is correct at least
    output_ub, out_alpha, added_bounds = deep_poly(layer, alphas, lb, ub)
    # Build the correct bounds, it's always [lb_node1, lb_node2], [ub_node1, ub_node2], etc.
    correct_bounds_per_layer = [(torch.tensor([-1., -7.]), torch.tensor([3., -3.])), (torch.tensor([-1., 0.]), torch.tensor([3., 0.])), (torch.tensor([-1.5]), torch.tensor([2.5]))]
    # Check that the concrete bounds are correct for all layers
    for bounds, correct_bounds in zip(added_bounds, correct_bounds_per_layer):
        bounds = bounds[-2:]
        lb, ub, correct_lb, correct_ub = bounds[0], bounds[1], correct_bounds[0], correct_bounds[1]
        assert torch.allclose(lb, correct_lb)
        assert torch.allclose(ub, correct_ub)
    # Check that the initialized alphas are correct as well
    # Currently, alpha values get initialized even when the ReLU is not crossed, with the typical rule
    correct_alphas = torch.tensor([1., 0.])
    assert torch.allclose(out_alpha.get(1), correct_alphas)


def test_deep_poly_fc_backward_gradient_not_crossing_negative():
    # Build a simple fully connected network that we can test by hand
    fc_net = FullyConnected(2, [2, 1], act='relu')
    # Set the weights and biases
    fc_net.layers[0].weight = torch.nn.Parameter(torch.tensor([[1., 1.], [1., -1.]]))
    fc_net.layers[0].bias = torch.nn.Parameter(torch.tensor([0., 0.]))
    # Layer 1 is ReLU, so we don't need to set weights and biases
    fc_net.layers[2].weight = torch.nn.Parameter(torch.tensor([[1., -1.]]))
    fc_net.layers[2].bias = torch.nn.Parameter(torch.tensor([-0.5]))
    # Needed for deep_poly implementation
    layer = fc_net.layers
    # Input "image"
    x = torch.tensor([-2., 3.])
    # Input region
    epsilon = 1.
    lb = x - epsilon
    ub = x + epsilon
    # We initialize the alphas for the ReLU layers
    alphas = 'min'

    # Check that the forward pass is correct
    # Check that added_bounds[:, -2:] is correct for all layers of the network (the concrete upper & lower bounds in added_bounds)
    # MVP check that output bound is correct at least
    output_ub, out_alpha, added_bounds = deep_poly(layer, alphas, lb, ub)
    
    # Calculate the gradients of the upper bound w.r.t. the alphas
    output_ub.backward()
    # Check that the gradients are correct (should be zero for both)
    correct_grads = torch.tensor([0., 0.])
    assert torch.allclose(out_alpha.get(1).grad, correct_grads)


def test_deep_poly_conv_without_batch_norm():
    # For now, use stride 1, since there may be some issues with stride > 1 and the current implementation
    # Include a single conv layer, out_channel = 1, kernel_size = 2, stride = 1, padding = 1
    # After that a fc layer to 2 neurons, a relu layer and a single output layer
    # Padding is by default 0
    conv_net = Conv(input_size=2, input_channels=1, conv_layers=[(1, 3, 1, 1)], fc_layers=[2, 1], n_class=10)
    # Set the weights and biases
    conv_net.layers[0].weight = torch.nn.Parameter(torch.tensor([[[[0., 1., 0.], [1., 1., 1.], [0., 1., 0.]]]]))
    conv_net.layers[0].bias = torch.nn.Parameter(torch.tensor([0.]))
    conv_net.layers[3].weight = torch.nn.Parameter(torch.tensor([[1., -1., 0., 0.], [0., 0., -1., 1.]]))
    conv_net.layers[3].bias = torch.nn.Parameter(torch.tensor([-0.5, 0.]))
    conv_net.layers[5].weight = torch.nn.Parameter(torch.tensor([[-1., 1.]]))
    conv_net.layers[5].bias = torch.nn.Parameter(torch.tensor([0.5]))
    layer = conv_net.layers
    # Input "image"
    x = torch.tensor([[[[-4., 0.], 
                        [ 1., 4.]]]])
    # Input region
    epsilon = 1.
    lb = x - epsilon
    ub = x + epsilon
    # We initialize the alphas for the ReLU layers
    alphas = {1: torch.tensor([0.5, 0.5, 0.5, 0.5]).requires_grad_(), 4: torch.tensor([0.5, 0.5]).requires_grad_()}

    # Check that the forward pass is correct
    # Check that added_bounds[:, -2:] is correct for all layers of the network (the concrete upper & lower bounds in added_bounds)
    # MVP check that output bound is correct at least
    output_ub, out_alpha, added_bounds = deep_poly(layer, alphas, lb, ub)
    # Build the correct bounds, it's always [lb_node1, lb_node2], [ub_node1, ub_node2], etc.
    correct_bounds_per_layer = [(torch.tensor([-6., -3., -2., 2.]), torch.tensor([0., 3., 4., 8.])), 
                                (torch.tensor([0., -1.5, -1., 2.]), torch.tensor([0., 3., 4., 8.])), 
                                (torch.tensor([-7/2, 2/3]), torch.tensor([1., 7.])),
                                (torch.tensor([-7/4., 2/3.]), torch.tensor([1., 7.])),
                                (torch.tensor([7/18.]), torch.tensor([35/4.]))]
    # Check that the concrete bounds are correct for all layers
    for bounds, correct_bounds in zip(added_bounds, correct_bounds_per_layer):
        bounds = bounds[-2:]
        lb, ub, correct_lb, correct_ub = bounds[0], bounds[1], correct_bounds[0], correct_bounds[1]
        assert torch.allclose(lb, correct_lb)
        assert torch.allclose(ub, correct_ub)
    
    # Calculate the gradients of the upper bound w.r.t. the alphas
    output_ub.backward()
    # Check that the gradients are correct
    correct_grads_1 = torch.tensor([0., 0., -2., 0.])
    correct_grads_4 = torch.tensor([2.5, 0.])
    assert torch.allclose(out_alpha.get(1).grad, correct_grads_1)
    assert torch.allclose(out_alpha.get(4).grad, correct_grads_4)
    


def test_deep_poly_resnet():
    # Use ResNet directly (without the normalization layer)
    # Use simple BasicBlocks and no batch_norm
    # Iff there is time, use a conv layer and relu before basic block
    # 1 basic block, 1 path identity, 1 path conv without batch norm
    # Addition of the two paths, ReLU, FC layer to output
    net = ResNet(BasicBlock, in_dim=2, num_stages=1, in_ch=1, num_blocks=1, num_classes=1, in_planes=1, bn=False, stride=[1, 1], last_layer="dense")
    flat_net = Sequential(*itertools.chain.from_iterable([(layer if type(layer) is Sequential else [layer]) for layer in net]))
    
    # Set the weights and biases
    flat_net[0].weight = torch.nn.Parameter(torch.tensor([[[[0., 0., 0.], [0., 1., 0.], [0., 0., 0.]]]]))
    flat_net[0].bias = torch.nn.Parameter(torch.tensor([0.]))
    # Basic block
    flat_net[2].path_b[0].weight = torch.nn.Parameter(torch.tensor([[[[0., 0., 0.], [0., 1., 0.], [0., 0., 0.]]]]))
    flat_net[2].path_b[0].bias = torch.nn.Parameter(torch.tensor([0.]))
    flat_net[2].path_b[2].weight = torch.nn.Parameter(torch.tensor([[[[0., 1., 0.], [1., -1., 1.], [0., 1., 0.]]]]))
    flat_net[2].path_b[2].bias = torch.nn.Parameter(torch.tensor([0.]))

    flat_net[5].weight = torch.nn.Parameter(torch.tensor([[1., -1., 0., 0.], [0., 0., -1., 1.]]))
    flat_net[5].bias = torch.nn.Parameter(torch.tensor([0., 0.]))
    flat_net[7].weight = torch.nn.Parameter(torch.tensor([[-1., 1.]]))
    flat_net[7].bias = torch.nn.Parameter(torch.tensor([0.]))
    
    # Input "image"
    x = torch.tensor([[[[0., 0.], 
                        [0., 0.]]]])
    # Input region
    epsilon = 1.
    lb = x - epsilon
    ub = x + epsilon
    # We initialize the alphas for the ReLU layers
    alphas = {1: torch.tensor([0.25, 0.25, 0.25, 0.25]).requires_grad_(), 
              '2b1': torch.tensor([0.5, 0.5, 0.5, 0.5]).requires_grad_(),
              3: torch.tensor([0.75, 0.75, 0.75, 0.75]).requires_grad_(),
              6: torch.tensor([0.9, 0.9]).requires_grad_()}
    # alphas = 'min'

    # Check that the forward pass is correct
    # Check that added_bounds[:, -2:] is correct for all layers of the network (the concrete upper & lower bounds in added_bounds)
    # MVP check that output bound is correct at least
    output_ub, out_alpha, added_bounds = deep_poly(flat_net, alphas, lb, ub)
    # Build the correct bounds, it's always [lb_node1, lb_node2], [ub_node1, ub_node2], etc.
    correct_bounds_per_layer = [# Conv layer ---------------------------------------------------------------------------------
                                (torch.tensor([-1., -1., -1., -1.]), torch.tensor([1., 1., 1., 1.])),
                                # ReLU layer ---------------------------------------------------------------------------------
                                (torch.tensor([-1/4., -1/4., -1/4., -1/4.]), torch.tensor([1., 1., 1., 1.])),
                                # Basic block --------------------------------------------------------------------------------
                                # Path b of resnet ---------------------------------------------------------------------------
                                (torch.tensor([-1/4., -1/4., -1/4., -1/4.]), torch.tensor([1., 1., 1., 1.])),
                                (torch.tensor([-1/8., -1/8., -1/8., -1/8.]), torch.tensor([1., 1., 1., 1.])),
                                (torch.tensor([-10/8., -10/8., -10/8., -10/8.]), torch.tensor([17/8., 17/8., 17/8., 17/8.])), 
                                # --------------------------------------------------------------------------------------------
                                # Addition within resnet ---------------------------------------------------------------------
                                (torch.tensor([-1/2., -1/2., -1/2., -1/2.]), torch.tensor([5/2., 5/2., 5/2., 5/2.])),
                                # --------------------------------------------------------------------------------------------
                                # ReLU ---------------------------------------------------------------------------------------
                                (torch.tensor([-3/8., -3/8., -3/8., -3/8.]), torch.tensor([5/2., 5/2., 5/2., 5/2.])),
                                # --------------------------------------------------------------------------------------------
                                # FC layer -----------------------------------------------------------------------------------
                                (torch.tensor([-71/32., -71/32.]), torch.tensor([71/32., 71/32.]))] # This bound is tighter than what our algorithm gives -> bug?
    # Unroll the bounds given in added_bounds
    unrolled_bounds = []
    for bounds in added_bounds:
        if type(bounds) is dict:
            unrolled_bounds += bounds['b']
            unrolled_bounds.append((bounds['lb'], bounds['ub']))
        else:
            unrolled_bounds.append(bounds)
    
    # Check that the concrete bounds are correct for all layers
    for bounds, correct_bounds in zip(unrolled_bounds, correct_bounds_per_layer):
        bounds = bounds[-2:]
        lb, ub, correct_lb, correct_ub = bounds[0], bounds[1], correct_bounds[0], correct_bounds[1]
        assert torch.allclose(lb, correct_lb)
        assert torch.allclose(ub, correct_ub)


def test_resnet_flattening():
    # Load one of the resnets
    networks = ['net8', 'net9', 'net10']
    network_names = ['net8_cifar10_resnet_2b.pt', 'net9_cifar10_resnet_2b2_bn.pt', 'net10_cifar10_resnet_4b.pt']

    # Pick a random input image (CIFAR10)
    x = torch.rand(1, 3, 32, 32)

    for network, network_name in zip(networks, network_names):
        net = get_net(network, network_name)
        flat_net = Sequential(*itertools.chain.from_iterable([(layer if type(layer) is Sequential else [layer]) for layer in net.resnet]))
        assert torch.allclose(net.resnet(x), flat_net(x))
        


# To enable debugging the test cases
def main():
    test_deep_poly_resnet()

if __name__ == '__main__':
    main()<|MERGE_RESOLUTION|>--- conflicted
+++ resolved
@@ -3,16 +3,11 @@
 import itertools
 from torch.nn import Sequential
 
-<<<<<<< HEAD
 from verifier import get_net
 from certifier.deep_poly import conv_to_affine, deep_poly
 from certifier.networks import Conv as ConvNet
-from dummy_networks import FullyConnected, Conv, UnnormalizedResnet
-=======
-from verifier import conv_to_affine, get_net, deep_poly
-from networks import Conv as ConvNet
+
 from dummy_networks import FullyConnected, Conv, ResNet, BasicBlock
->>>>>>> d390b280
 
 """
 Test suite:
