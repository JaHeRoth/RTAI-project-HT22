import itertools
from datetime import datetime
from typing import List, Optional

import torch
from torch import Tensor
from torch.nn import Sequential, ReLU, Linear

from .cache import ConvToAffineCache
from .networks import NormalizedResnet
from .constants import DEBUG
from .deep_poly import deep_poly
from .logger import dprint


def with_comparison_layer(net_layers: Sequential, true_label: int, adversarial_labels: Tensor):
    """
    :return: `net_layers` with an extra layer at the end that for each category in
    `adversarial_labels` has a node whose value is the output/probability for that category
    minus the output/probability for the `true_label` category.

    Thus, when an output node is <= 0, that means the corresponding category is beaten.
    """
    num_categories = net_layers[-1].out_features
    weight = torch.eye(num_categories)[adversarial_labels, :]
    weight[:, true_label] = -1
    comparison_layer = Linear(in_features=num_categories, out_features=len(adversarial_labels), bias=False)
    comparison_layer.weight = torch.nn.Parameter(weight, requires_grad=False)
    return Sequential(*net_layers, comparison_layer)


def ensemble_poly(net_layers: Sequential, input_lb: Tensor, input_ub: Tensor, true_label: int):
    """
    Optimize multiple combinations of alphas simultaenously to allow DeepPoly to rule out all
    other categories than `true_label`, ruling out a category for good once any alpha value does so.

    :return: Whether we found for each category that wasn't `true_label` an alpha that ruled it out
    for all inputs (to `net_layers`) between `input_lb` and `input_ub`.
    """
    start_time = datetime.now()
    remaining_labels = Tensor([c for c in range(net_layers[-1].out_features) if c != true_label]).long()
    layers = with_comparison_layer(net_layers, true_label, adversarial_labels=remaining_labels)
<<<<<<< HEAD
    # The strategy with which we initialize the ensemble of our alphas
    alphas = ["min", "smoothmin", "noisymin"]
    # The upper bounds we achieve with the three different strategies
=======
    alphas = ["min", "noisymin", "noisymin"]
>>>>>>> 5d44e724
    out_ubs: List[Optional[Tensor]] = [None for _ in alphas]
    c2a_cache = ConvToAffineCache()

    # TODO: Arbitrary hyperparameters, further tuning is needed
    # Except when debugging there is no point in giving up early, since printing
    # "not verified" gives 0 points, just like timing out does
    max_iter = 10 if DEBUG else 10 ** 9
    evolution_period = 5 if DEBUG else 10
    learning_rate = 10**0
    for epoch in range(max_iter):
        # TODO: Make the ensembling dynamic and change up the last comparison layer for different comparisons
        for i, (old_ub, alpha) in enumerate(zip(out_ubs, alphas)):
            # After the first epoch, we initialized the alphas for each strategy and do a Gradient Descent step
            if type(alpha) is not str:
                st = datetime.now()
                old_ub[0].backward()
                # Gradient descent step
                # TODO: Refactor to use an optimizer if possible
                alpha = {k: (alpha[k] - learning_rate * alpha[k].grad).clamp(0, 1).detach().requires_grad_() for k in alpha.keys()}
                dprint(f"Spent {(datetime.now() - st).total_seconds()} seconds on backprop and updating.")
            st = datetime.now()
            out_ub, out_alpha, _ = deep_poly(layers, alpha, input_lb, input_ub, c2a_cache)
            dprint(f"Spent {(datetime.now() - st).total_seconds()} seconds running DeepPoly (one forward pass).")
            # TODO: Are we satisfied with a tie? Or do we need to be strictly better? Could be an (unlikely) error source
            remaining_labels = remaining_labels[out_ub >= 0]
            if len(remaining_labels) == 0:
                dprint(f"Verified after {(datetime.now() - start_time).total_seconds()} seconds. "
                       f"[epoch: {epoch}; i: {i}; alpha: {alpha})]")
                return True
            # TODO: Again maybe needs a change if we change the tie-breaking strategy
<<<<<<< HEAD
            if out_ub.min() < 0:
                # We found an alpha that ruled out at least one category, so we update the comparison layer
=======
            if out_ub.min() <= 0:
>>>>>>> 5d44e724
                dprint(f"{len(remaining_labels)} categories left to beat: {remaining_labels}.")
                # TODO: Maybe kick winning ensemble member out and initialize a new one as soon as we beat a class
                layers = with_comparison_layer(net_layers, true_label, adversarial_labels=remaining_labels)
            out_ubs[i], alphas[i] = out_ub, out_alpha
        dprint(f"out_ubs after epoch {epoch}: {[out_ub.detach().numpy() for out_ub in out_ubs]}")
        # Do a little bit of evolution, i.e. mutate the worst performing alpha after some epochs
        if epoch % evolution_period == 0 and epoch > 0:
            total_losses = Tensor([ReLU()(out_ub).sum() for out_ub in out_ubs])
            alphas[torch.argmax(total_losses)] = "noisymin"
    dprint(f"Failed to verify after {(datetime.now() - start_time).total_seconds()} seconds and {max_iter} epochs.")
    return False


def certify(net, inputs, eps, true_label):
    if type(net) == NormalizedResnet:
        normalizer = net.normalization
        # Flatten the nested ResNet by unfolding Sequential layers (Keeps the BasicBlock layers intact)
        layers = Sequential(*itertools.chain.from_iterable(
            [(layer if type(layer) is Sequential else [layer]) for layer in net.resnet]))
    else:
        normalizer = net.layers[0]
        layers = net.layers[1:]
    input_lb, input_ub = (inputs - eps).clamp(0, 1), (inputs + eps).clamp(0, 1)
    normalized_lb, normalized_ub = normalizer(input_lb), normalizer(input_ub)
    # Ensure we crash (which counts as not verified) if gradients are nan or inf
    with torch.autograd.set_detect_anomaly(True):
        return ensemble_poly(layers, normalized_lb, normalized_ub, true_label)<|MERGE_RESOLUTION|>--- conflicted
+++ resolved
@@ -40,13 +40,7 @@
     start_time = datetime.now()
     remaining_labels = Tensor([c for c in range(net_layers[-1].out_features) if c != true_label]).long()
     layers = with_comparison_layer(net_layers, true_label, adversarial_labels=remaining_labels)
-<<<<<<< HEAD
-    # The strategy with which we initialize the ensemble of our alphas
     alphas = ["min", "smoothmin", "noisymin"]
-    # The upper bounds we achieve with the three different strategies
-=======
-    alphas = ["min", "noisymin", "noisymin"]
->>>>>>> 5d44e724
     out_ubs: List[Optional[Tensor]] = [None for _ in alphas]
     c2a_cache = ConvToAffineCache()
 
@@ -70,19 +64,12 @@
             st = datetime.now()
             out_ub, out_alpha, _ = deep_poly(layers, alpha, input_lb, input_ub, c2a_cache)
             dprint(f"Spent {(datetime.now() - st).total_seconds()} seconds running DeepPoly (one forward pass).")
-            # TODO: Are we satisfied with a tie? Or do we need to be strictly better? Could be an (unlikely) error source
             remaining_labels = remaining_labels[out_ub >= 0]
             if len(remaining_labels) == 0:
                 dprint(f"Verified after {(datetime.now() - start_time).total_seconds()} seconds. "
                        f"[epoch: {epoch}; i: {i}; alpha: {alpha})]")
                 return True
-            # TODO: Again maybe needs a change if we change the tie-breaking strategy
-<<<<<<< HEAD
             if out_ub.min() < 0:
-                # We found an alpha that ruled out at least one category, so we update the comparison layer
-=======
-            if out_ub.min() <= 0:
->>>>>>> 5d44e724
                 dprint(f"{len(remaining_labels)} categories left to beat: {remaining_labels}.")
                 # TODO: Maybe kick winning ensemble member out and initialize a new one as soon as we beat a class
                 layers = with_comparison_layer(net_layers, true_label, adversarial_labels=remaining_labels)
