import re
from contextlib import nullcontext
from datetime import datetime
from itertools import product
from typing import Optional, Union, List, Dict, Tuple

import torch
from torch import Tensor, Size
from torch.nn import Conv2d, BatchNorm2d, Linear, Sequential, ReLU

from .networks.resnet import BasicBlock
from .logger import dprint
from .bound_concretizer import concretize_bounds
from .constants import Bounds, Alpha, BlockCache, SequentialCache


def conv_to_affine(layer: Conv2d, in_height: int, in_width: int, bn_layer: BatchNorm2d = None):
    """
    :param layer: Convolutional layer.
    :param in_height: Height of the images passed to this layer (from the layer before it).
    :param in_width: Width of the images passed to this layer (from the layer before it).
    :param bn_layer: Batch normalization layer directly following convolutional layer (if applicable).
    :return: Coefficients such that an inner product between this and flattened input (prepended by 1 for bias)
    gives same result as flattening result of applying convolution layer (and possibly bn_layer) on input.
    """
    hpadding, wpadding = layer.padding
    hstride, wstride = layer.stride
    num_filters, depth, filter_height, filter_width = layer.weight.shape
    padded_height, padded_width = in_height + 2 * hpadding, in_width + 2 * wpadding
    num_hsteps, num_wsteps = 1 + (padded_height - filter_height) // hstride, 1 + (padded_width - filter_width) // wstride
    linear_coefficients_tensor = torch.empty(num_filters, num_hsteps, num_wsteps, depth, in_height, in_width)
    for f, r, c in product(range(num_filters), range(num_hsteps), range(num_wsteps)):
        cell_coefficients = torch.zeros((depth, padded_height, padded_width))
        start_row, start_column = r * hstride, c * wstride
        cell_coefficients[:, start_row : start_row + filter_height, start_column : start_column + filter_width] = layer.weight[f]
        if hpadding > 0:
            cell_coefficients = cell_coefficients[:, hpadding:-hpadding, :]
        if wpadding > 0:
            cell_coefficients = cell_coefficients[:, :, wpadding:-wpadding]
        linear_coefficients_tensor[f, r, c] = cell_coefficients
    filter_intercept = torch.zeros(num_filters) if layer.bias is None else layer.bias
    if bn_layer is not None:
        bn_bias, bn_weight, bn_mean, bn_var, bn_eps = bn_layer.bias.detach(), bn_layer.weight.detach(), bn_layer.running_mean.detach(), bn_layer.running_var.detach(), bn_layer.eps
        filter_intercept += bn_bias - bn_weight * bn_mean / torch.sqrt(bn_var + bn_eps)
        linear_coefficients_tensor *= (bn_weight / torch.sqrt(bn_var + bn_eps)).reshape(-1, 1, 1, 1, 1, 1)
    intercept = filter_intercept.repeat_interleave(num_hsteps * num_wsteps).reshape(-1, 1)
    linear_coefficients = linear_coefficients_tensor.reshape((num_filters * num_hsteps * num_wsteps, -1))
    return intercept.detach(), linear_coefficients.detach()


def affine_bounds(bias: Tensor, coefficients: Tensor, past_bounds: Bounds,
                  input_lb: Tensor, input_ub: Tensor, should_concretize: bool):
    """:return: Abstract and concrete upper and lower bounds of an affine layer given
    its intercept (`bias`) and linear coefficient (`coefficients`) on the layer directly
    before it, the abstract and concrete lower and upper bounds of all layers before it
    and the concrete upper and lower bounds of the region of input data that should be
    verified for this network."""
    # input_lb & input_ub are just the src_lb & src_ub of the first layer in the network
    # Concatinates the bias of a node with the weights of the edges coming into it
    abstract_lower = abstract_upper = torch.hstack([bias.reshape(-1, 1), coefficients])
    concrete_lower, concrete_upper = concretize_bounds(
        abstract_lower, abstract_upper, past_bounds, input_lb, input_ub) if should_concretize else (None, None)
    return abstract_lower, abstract_upper, concrete_lower, concrete_upper


def fc_bounds(layer: Linear, past_bounds: Bounds, input_lb: Tensor, input_ub: Tensor, should_concretize: bool):
    """:return: Abstract and concrete upper and lower bounds of the fully connected `layer`."""
    # input_lb & input_ub are just the src_lb & src_ub of the first layer in the network
    # Extract the bias and weights of the layer and hand them off to affine_bounds
    bias = layer.bias.detach() if layer.bias is not None else torch.zeros(layer.out_features)
    weights = layer.weight.detach()
    return affine_bounds(bias, weights, past_bounds, input_lb, input_ub, should_concretize)


def conv_bounds(layer: Conv2d, past_bounds: Bounds, input_lb: Tensor, input_ub: Tensor, in_height: int, in_width: int,
                bn_layer: Optional[BatchNorm2d], cached: Tuple[Tensor, Tensor], should_concretize: bool):
    """:return: Abstract and concrete upper and lower bounds of the convolutional layer `layer`
    and if applicable the batch normalization layer `bn_layer` directly following it, upon
    rewriting (and thus treating) both of these as a single fully connected layer."""
    st = datetime.now()
    intercept, coefficients = conv_to_affine(layer, in_height, in_width, bn_layer) if cached is None else cached
    dprint(f"Spent {(datetime.now()-st).total_seconds()} seconds on getting affine bounds for conv layer.")
    return affine_bounds(intercept, coefficients, past_bounds,
                         input_lb, input_ub, should_concretize), (intercept, coefficients)


def generate_alpha(in_lb: Tensor, in_ub: Tensor, strategy: str):
    """:return: A tensor with the same shape as the input to the current ReLU layer,
    with all its values in [0,1] generated according to the provided `strategy`."""
    if strategy == "half":
        return torch.ones(in_lb.shape) / 2
    elif strategy == "rand":
        return torch.rand(in_lb.shape)
    elif strategy == "min":
        return (in_ub > -in_lb).float()
    elif strategy == "noisymin":
        # Like min strategy, but deviations from alpha=0.5 scaled by uniformly random numbers
        min_scale = 0.5
        random_scales = min_scale + torch.rand(in_lb.shape) * (1 - min_scale)
        return 1 / 2 + ((in_ub > -in_lb).float() - 1 / 2) * random_scales
    elif strategy == "smoothmin":
        # Like min, but with a smooth transition between 0 and 1, to reflect difference in area
        # being small when in_ub and -in_lb are almost the same
        scaling_factor = 2
        return 1/2 + torch.atan(scaling_factor * (in_ub + in_lb)) / torch.pi
    raise ValueError(f"{strategy} is an invalid alpha-generating strategy.")


def relu_bounds(past_bounds: Bounds, alpha: Union[Tensor, str]):
    """:return: Abstract (affine coefficients on the layer directly before it) and concrete
    upper and lower bounds of ReLU layer given its `alpha` and the abstract and concrete
    upper and lower bounds of all layers before it."""
    if type(past_bounds[-1]) is dict:
        prev_lb, prev_ub = past_bounds[-1]["lb"], past_bounds[-1]["ub"]
    else:
        prev_lb, prev_ub = past_bounds[-1][-2:]
    if type(alpha) == str:
        alpha = generate_alpha(prev_lb, prev_ub, strategy=alpha).requires_grad_()
    in_len = len(prev_lb)
    lb_bias, ub_bias, lb_scaling, ub_scaling = [torch.zeros(in_len) for _ in range(4)]
    lb_scaling[prev_lb >= 0], ub_scaling[prev_lb >= 0] = 1, 1

    # Upper and lower bounds of crossing ReLUs, secured against numeric
    # underflow in the alpha gradients through strategic detaching
    crossing_mask = (prev_lb < 0) & (prev_ub > 0)
    lb_scaling[crossing_mask] = alpha[crossing_mask]
    numerically_unstable = prev_lb.abs() < 10 ** -5
    stable_crossing = crossing_mask & ~numerically_unstable
    unstable_crossing = crossing_mask & numerically_unstable
    # I'm unsure why, but calling detach_() after these lines on the unstable
    # indices didn't hinder the backpropagation to use them for computing gradients
    # of past alphas, thus didn't help avoid the nan alpha gradients.
    # A possible explanation is that the computation graph creates shortcuts that bypass
    # these nodes, as they aren't leaf nodes anyway, thus that when we detach them we're
    # not actually cutting the connection between past alphas and ouptut caused by these
    # computations: https://youtu.be/MswxJw-8PvE?t=224
    if unstable_crossing.any():
        dprint(f"Encountered {unstable_crossing.sum()} dangerously small term(s) "
               f"(<e-5) in relu_bounds, thus detaching this/these to avoid under-/overflows.")
    stable_lb = prev_lb[stable_crossing]
    stable_ub = prev_ub[stable_crossing]
    unstable_lb = prev_lb[unstable_crossing].detach()
    unstable_ub = prev_ub[unstable_crossing].detach()
    upper_slope = torch.zeros(prev_lb.shape)
    upper_slope[stable_crossing] = (stable_ub / (stable_ub - stable_lb))
    ub_scaling[stable_crossing] = upper_slope[stable_crossing]
    ub_bias[stable_crossing] = (-upper_slope[stable_crossing] * stable_lb)
    upper_slope[unstable_crossing] = (unstable_ub / (unstable_ub - unstable_lb))
    ub_scaling[unstable_crossing] = upper_slope[unstable_crossing]
    ub_bias[unstable_crossing] = (-upper_slope[unstable_crossing] * unstable_lb)

    abstract_lb = torch.hstack([lb_bias.reshape(-1, 1), lb_scaling.diag()])
    abstract_ub = torch.hstack([ub_bias.reshape(-1, 1), ub_scaling.diag()])
    concrete_lb = abstract_lb[:, 0] + abstract_lb[:, 1:] @ prev_lb
    concrete_ub = abstract_ub[:, 0] + abstract_ub[:, 1:] @ prev_ub
    return (abstract_lb, abstract_ub, concrete_lb, concrete_ub), alpha


def infer_layer_input_shapes(layers: Sequential, input_lb: Tensor):
    """:return: A list of Size objects (shape tuples) that has at index i
    the shape of the input `layers[i]` will receive."""
    current = input_lb
    dims: List[Size] = []
    for layer in layers:
        dims.append(current.shape)
        current = layer(current)
    return dims


def extract_path_alphas(alpha: Alpha, block_layer_number: int, path_name: str):
    """Expand virtual key hierarchy of `alpha` (if it is a dict, else just return it as is)
    for the provided layer number and path name.
    :return: `alpha` if it is a string. Otherwise (if it is a dict), the entries belonging
    to path `path_name` of layer number `block_layer_number` with those localizations removed
    from the corresponding keys (leaving only the index of that sublayer within this path)."""
    if type(alpha) == str:
        return alpha
    return {int(re.findall(r'\d+', key)[-1]): value for key, value in alpha.items()
            if type(key) is str and key.startswith(f"{block_layer_number}{path_name}")}


def res_bounds(layer: BasicBlock, bounds: Bounds, input_lb: Tensor, input_ub: Tensor, k: int,
<<<<<<< HEAD
               alpha: Alpha, in_shape: Size, c2a_cache: ConvToAffineCache, no_grad: bool):
=======
               alpha: Alpha, in_shape: Size, c2a_cache: BlockCache):
>>>>>>> 9d05f645
    """
    Call deep_poly for both paths of the BasicBlock `layer`, combining the resulting abstract bounds and
    computing the concrete output bounds using that combination.
    :param layer: The BasicBlock.
    :param bounds: The abstract and concrete bounds of all layers before the current.
    :param input_lb: The concrete lower bound of the input region to the full network we're verifying.
    :param input_ub: Same as `input_lb`, but upper instead of lower.
    :param k: The index of `layer`.
    :param alpha: See the docstring of `deep_poly(...)`.
    :param in_shape: The shape of the input `layer` will receive.
    :return: Dict containing bounds for all layers of both paths of the BasicBlock `layer` and the
    concrete upper and lower bound of the output of `layer`; the numerical alpha values used by the layers
    in this block, with key corresponding to the index of `layer`, the path they belong to, and
    the index of the corresponding layer in that path (so e.g. "2b1" for a layer at index 1 of path b
    if `layer` has index 2).
    """
    # TODO: Bugfix: concrete bounds blow up in the conv layers of path_b of the last basic block (k=8) of net10
    a_alphas, b_alphas = extract_path_alphas(alpha, k, "a"), extract_path_alphas(alpha, k, "b")
    _, out_a_alphas, a_bounds, c2a_cache["a"] = deep_poly(layer.path_a, a_alphas, input_lb, input_ub, c2a_cache["a"], bounds, in_shape)
    _, out_b_alphas, b_bounds, c2a_cache["b"] = deep_poly(layer.path_b, b_alphas, input_lb, input_ub, c2a_cache["b"], bounds, in_shape)
    block_bounds = {"a": a_bounds, "b": b_bounds}
    block_alphas = {**{f"{k}a{key}": value for key, value in out_a_alphas.items()},
                    **{f"{k}b{key}": value for key, value in out_b_alphas.items()}}
    out_len = len(b_bounds[-1][0])
    identity = torch.hstack([torch.zeros(out_len, 1), torch.eye(out_len)])
    bounds_with_block = [*bounds, block_bounds]
    with torch.no_grad() if no_grad else nullcontext():
        concrete_lb, concrete_ub = concretize_bounds(identity, identity, bounds_with_block, input_lb, input_ub)
    block_bounds["lb"], block_bounds["ub"] = concrete_lb, concrete_ub
    return block_bounds, block_alphas, c2a_cache


<<<<<<< HEAD
def deep_poly(layers: Sequential, alpha: Alpha, src_lb: Tensor, src_ub: Tensor, c2a_cache: ConvToAffineCache, in_bounds=None, in_shape=None, no_grad=True):
=======
def deep_poly(layers: Sequential, alpha: Alpha, src_lb: Tensor, src_ub: Tensor, c2a_cache: SequentialCache, in_bounds=None, in_shape=None):
>>>>>>> 9d05f645
    """
    :param layers: The sequential network (list of layers) we intend to verify.
    :param alpha: The alpha values to use for all ReLU nodes (more specifically: a dictionary mapping
    layer indeces to 1d-tensors of alpha values for all nodes in the corresponding ReLU layer) or a
    string dictating the strategy with which to generate such numerical alphas for all ReLU nodes
    (for the first forward pass of a network).
    :param src_lb: The concrete lower bound of the region in which we wish to verify our full network
    (which is a strict superset of `layers` iff `in_bounds!=None`). Used for computing all concrete bounds.
    :param src_ub: Same as `src_lb`, just the upper instead of lower.
    :param in_bounds: Relevant in the case of deep_poly being called recursively (thus only for ResNets),
    containing the abstract and concrete bounds of all layers that came before the Sequential we're now
    running DeepPoly on.
    :param in_shape: The shape of the input to the first layer in `layers`. This equals `src_lb.shape`
    if `in_bounds=None`, so it has to be set iff `in_bounds!=None`.
    :return: Concrete upper bounds for the final layer in `layers`; the numerical alpha values used
    in this run (equals `alpha` if that already contained the numerical values, rather than just a
    strategy string); the abstract and concrete bounds of all layers in `layers`.
    """
    st = datetime.now()
    is_nested = in_bounds is not None
    in_shapes = infer_layer_input_shapes(layers, torch.zeros(in_shape) if is_nested else src_lb)
    dprint(f"Spent {(datetime.now()-st).total_seconds()} seconds on infer_layer_input_shapes.")
    st = datetime.now()
    src_lb, src_ub = src_lb.flatten(), src_ub.flatten()
    dprint(f"Spent {(datetime.now() - st).total_seconds()} seconds flattening concrete input bounds.")
    bounds: Bounds = in_bounds.copy() if is_nested else []
    out_alpha: Dict[Union[str, int], Tensor] = {}
    outer_st = datetime.now()
    for k, layer in enumerate(layers):
        st = datetime.now()
        if type(layer) == Linear:
            # Two last layers of our network are always linear, so concrete bounds of first of these aren't used
            # BasicBlocks have no Linear layers, so can assume is_nested=False
            should_concretize = k != len(layers) - 2
            needs_grad = k == len(layers) - 1
            with torch.no_grad() if not needs_grad and no_grad else nullcontext():
                bounds.append(fc_bounds(layer, bounds, src_lb, src_ub, should_concretize))
        elif type(layer) == Conv2d:
            in_height, in_width = in_shapes[k][-2:]
            # Consecutive pair of Conv, BatchNorm layers is treated as a single affine layer
            bn_layer = layers[k+1] if len(layers) > k + 1 and type(layers[k+1]) == BatchNorm2d else None
            cached = c2a_cache[k] if k in c2a_cache.keys() else None
            # Last layer of each path in BasicBlock is followed by an aggregation layer between these paths,
            # thus its concrete bounds aren't used, thus shouldn't be computed (to save time)
            should_concretize = not (is_nested and (
                    (bn_layer is None and k == len(layers) - 1) or (bn_layer is not None and k == len(layers) - 2)))
<<<<<<< HEAD
            with torch.no_grad() if no_grad else nullcontext():
                bounds.append(conv_bounds(
                    layer, bounds, src_lb, src_ub, in_height, in_width, bn_layer, c2a_cache, should_concretize))
=======
            with torch.no_grad():
                bound, c2a_cache[k] = conv_bounds(
                    layer, bounds, src_lb, src_ub, in_height, in_width, bn_layer, cached, should_concretize)
            bounds.append(bound)
>>>>>>> 9d05f645
        elif type(layer) == ReLU:
            bound, out_alpha[k] = relu_bounds(bounds, alpha[k] if type(alpha) == dict else alpha)
            bounds.append(bound)
        elif type(layer) == BasicBlock:
<<<<<<< HEAD
            block_bounds, block_alphas = res_bounds(layer, bounds, src_lb, src_ub, k, alpha, in_shapes[k], c2a_cache, no_grad)
=======
            cached = c2a_cache[k] if k in c2a_cache.keys() else {"a": {}, "b": {}}
            block_bounds, block_alphas, c2a_cache[k] = res_bounds(layer, bounds, src_lb, src_ub, k, alpha, in_shapes[k], cached)
>>>>>>> 9d05f645
            out_alpha.update(block_alphas)
            bounds.append(block_bounds)
        dprint(f"Layer {k} of type {type(layer)} took {(datetime.now()-st).total_seconds()} seconds.")
    dprint(f"Spent {(datetime.now() - outer_st).total_seconds()} seconds passing through all layers.")
    output_ub = bounds[-1][3]
    # Return all the newly added abstract and concrete bounds as well
    added_bounds = bounds if in_bounds is None else bounds[len(in_bounds):]
    return output_ub, out_alpha, added_bounds, c2a_cache<|MERGE_RESOLUTION|>--- conflicted
+++ resolved
@@ -180,11 +180,7 @@
 
 
 def res_bounds(layer: BasicBlock, bounds: Bounds, input_lb: Tensor, input_ub: Tensor, k: int,
-<<<<<<< HEAD
-               alpha: Alpha, in_shape: Size, c2a_cache: ConvToAffineCache, no_grad: bool):
-=======
-               alpha: Alpha, in_shape: Size, c2a_cache: BlockCache):
->>>>>>> 9d05f645
+               alpha: Alpha, in_shape: Size, c2a_cache: BlockCache, no_grad: bool):
     """
     Call deep_poly for both paths of the BasicBlock `layer`, combining the resulting abstract bounds and
     computing the concrete output bounds using that combination.
@@ -217,11 +213,7 @@
     return block_bounds, block_alphas, c2a_cache
 
 
-<<<<<<< HEAD
-def deep_poly(layers: Sequential, alpha: Alpha, src_lb: Tensor, src_ub: Tensor, c2a_cache: ConvToAffineCache, in_bounds=None, in_shape=None, no_grad=True):
-=======
-def deep_poly(layers: Sequential, alpha: Alpha, src_lb: Tensor, src_ub: Tensor, c2a_cache: SequentialCache, in_bounds=None, in_shape=None):
->>>>>>> 9d05f645
+def deep_poly(layers: Sequential, alpha: Alpha, src_lb: Tensor, src_ub: Tensor, c2a_cache: SequentialCache, in_bounds=None, in_shape=None, no_grad=True):
     """
     :param layers: The sequential network (list of layers) we intend to verify.
     :param alpha: The alpha values to use for all ReLU nodes (more specifically: a dictionary mapping
@@ -268,26 +260,16 @@
             # thus its concrete bounds aren't used, thus shouldn't be computed (to save time)
             should_concretize = not (is_nested and (
                     (bn_layer is None and k == len(layers) - 1) or (bn_layer is not None and k == len(layers) - 2)))
-<<<<<<< HEAD
             with torch.no_grad() if no_grad else nullcontext():
-                bounds.append(conv_bounds(
-                    layer, bounds, src_lb, src_ub, in_height, in_width, bn_layer, c2a_cache, should_concretize))
-=======
-            with torch.no_grad():
                 bound, c2a_cache[k] = conv_bounds(
                     layer, bounds, src_lb, src_ub, in_height, in_width, bn_layer, cached, should_concretize)
             bounds.append(bound)
->>>>>>> 9d05f645
         elif type(layer) == ReLU:
             bound, out_alpha[k] = relu_bounds(bounds, alpha[k] if type(alpha) == dict else alpha)
             bounds.append(bound)
         elif type(layer) == BasicBlock:
-<<<<<<< HEAD
-            block_bounds, block_alphas = res_bounds(layer, bounds, src_lb, src_ub, k, alpha, in_shapes[k], c2a_cache, no_grad)
-=======
             cached = c2a_cache[k] if k in c2a_cache.keys() else {"a": {}, "b": {}}
-            block_bounds, block_alphas, c2a_cache[k] = res_bounds(layer, bounds, src_lb, src_ub, k, alpha, in_shapes[k], cached)
->>>>>>> 9d05f645
+            block_bounds, block_alphas, c2a_cache[k] = res_bounds(layer, bounds, src_lb, src_ub, k, alpha, in_shapes[k], cached, no_grad)
             out_alpha.update(block_alphas)
             bounds.append(block_bounds)
         dprint(f"Layer {k} of type {type(layer)} took {(datetime.now()-st).total_seconds()} seconds.")
