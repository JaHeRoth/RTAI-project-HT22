import torch
import torch.nn as nn
<<<<<<< HEAD
from certifier.networks.resnet import ResNet, BasicBlock
=======
from torch import Tensor
from typing import List, Optional, Sequence, Tuple, Type
from resnet import BasicBlock
>>>>>>> d390b280


class FullyConnected(nn.Module):

    def __init__(self, input_size, fc_layers, act='relu'):
        super(FullyConnected, self).__init__()

        layers = []
        prev_fc_size = input_size
        for i, fc_size in enumerate(fc_layers):
            layers += [nn.Linear(prev_fc_size, fc_size)]
            if i + 1 < len(fc_layers):
                if act == 'relu':
                    layers += [nn.ReLU()]
                else:
                    assert False
            prev_fc_size = fc_size
        self.layers = nn.Sequential(*layers)

    def forward(self, x):
        return self.layers(x)


class Conv(nn.Module):

    def __init__(self, input_size, input_channels, conv_layers, fc_layers, n_class=10):
        super(Conv, self).__init__()

        self.input_size = input_size
        self.n_class = n_class

        layers = []
        prev_channels = input_channels
        img_dim = input_size

        for n_channels, kernel_size, stride, padding in conv_layers:
            layers += [
                nn.Conv2d(prev_channels, n_channels, kernel_size, stride=stride, padding=padding),
                nn.ReLU(),
            ]
            prev_channels = n_channels
            # TODO: This might actually need changing for the dummy network
            img_dim = img_dim // stride
        layers += [nn.Flatten()]

        prev_fc_size = prev_channels * img_dim * img_dim
        for i, fc_size in enumerate(fc_layers):
            layers += [nn.Linear(prev_fc_size, fc_size)]
            if i + 1 < len(fc_layers):
                layers += [nn.ReLU()]
            prev_fc_size = fc_size
        self.layers = nn.Sequential(*layers)

    def forward(self, x):
        return self.layers(x)


# ----------------------------------------------------------------------------------------------
class ResidualBlock(nn.Module):
    def __init__(
        self,
        path_a: nn.Sequential,
        path_b: nn.Sequential,
    ) -> None:
        super(ResidualBlock, self).__init__()
        self.path_a = path_a
        self.path_b = path_b

    def forward(self, x: Tensor) -> Tensor:
        out = self.path_a(x) + self.path_b(x)
        return out


# class BasicBlock(ResidualBlock, nn.Module):
#     expansion = 1

#     in_planes: int
#     planes: int
#     stride: int
#     bn: bool
#     kernel: int

#     out_dim: int

#     def __init__(
#         self,
#         in_planes: int,
#         planes: int,
#         stride: int = 1,
#         bn: bool = True,
#         kernel: int = 3,
#         in_dim: int = -1,
#     ) -> None:
#         self.in_planes = in_planes
#         self.planes = planes
#         self.stride = stride
#         self.bn = bn
#         self.kernel = kernel

#         kernel_size = kernel
#         assert kernel_size in [1, 2, 3], "kernel not supported!"
#         p_1 = 1 if kernel_size > 1 else 0
#         p_2 = 1 if kernel_size > 2 else 0

#         layers_b: List[nn.Module] = []
#         layers_b.append(
#             nn.Conv2d(
#                 in_planes,
#                 planes,
#                 kernel_size=kernel_size,
#                 stride=stride,
#                 padding=p_1,
#                 bias=(not bn),
#             )
#         )
#         _, _, in_dim = self._getShapeConv(
#             (in_planes, in_dim, in_dim),
#             (self.in_planes, kernel_size, kernel_size),
#             stride=stride,
#             padding=p_1,
#         )

#         if bn:
#             layers_b.append(nn.BatchNorm2d(planes))
#         layers_b.append(nn.ReLU())
#         layers_b.append(
#             nn.Conv2d(
#                 planes,
#                 self.expansion * planes,
#                 kernel_size=kernel_size,
#                 stride=1,
#                 padding=p_2,
#                 bias=(not bn),
#             )
#         )
#         _, _, in_dim = self._getShapeConv(
#             (planes, in_dim, in_dim),
#             (self.in_planes, kernel_size, kernel_size),
#             stride=1,
#             padding=p_2,
#         )
#         if bn:
#             layers_b.append(nn.BatchNorm2d(self.expansion * planes))
#         path_b = nn.Sequential(*layers_b)

#         layers_a: List[nn.Module] = [torch.nn.Identity()]
#         if stride != 1 or in_planes != self.expansion * planes:
#             layers_a.append(
#                 nn.Conv2d(
#                     in_planes,
#                     self.expansion * planes,
#                     kernel_size=1,
#                     stride=stride,
#                     bias=(not bn),
#                 )
#             )
#             if bn:
#                 layers_a.append(nn.BatchNorm2d(self.expansion * planes))
#         path_a = nn.Sequential(*layers_a)
#         self.out_dim = in_dim
#         super(BasicBlock, self).__init__(path_a, path_b)

#     def _getShapeConv(
#         self,
#         in_shape: Tuple[int, int, int],
#         conv_shape: Tuple[int, ...],
#         stride: int = 1,
#         padding: int = 0,
#     ) -> Tuple[int, int, int]:
#         inChan, inH, inW = in_shape
#         outChan, kH, kW = conv_shape[:3]

#         outH = 1 + int((2 * padding + inH - kH) / stride)
#         outW = 1 + int((2 * padding + inW - kW) / stride)
#         return (outChan, outH, outW)

def getShapeConv(
    in_shape: Tuple[int, int, int],
    conv_shape: Tuple[int, ...],
    stride: int = 1,
    padding: int = 0,
) -> Tuple[int, int, int]:
    inChan, inH, inW = in_shape
    outChan, kH, kW = conv_shape[:3]

    outH = 1 + int((2 * padding + inH - kH) / stride)
    outW = 1 + int((2 * padding + inW - kW) / stride)
    return (outChan, outH, outW)


class ResNet(nn.Sequential):
    def __init__(
        self,
        block: Type[BasicBlock],
        in_ch: int = 3,
        num_stages: int = 1,
        num_blocks: int = 2,
        num_classes: int = 10,
        in_planes: int = 64,
        bn: bool = True,
        last_layer: str = "dense",
        in_dim: int = 32,
        stride: Optional[Sequence[int]] = None,
    ):
        layers: List[nn.Module] = []
        self.in_planes = in_planes
        if stride is None:
            stride = (num_stages + 1) * [2]

        layers.append(
            nn.Conv2d(
                in_ch,
                self.in_planes,
                kernel_size=3,
                stride=stride[0],
                padding=1,
                bias=not bn,
            )
        )

        _, _, in_dim = getShapeConv(
            (in_ch, in_dim, in_dim), (self.in_planes, 3, 3), stride=stride[0], padding=1
        )

        if bn:
            layers.append(nn.BatchNorm2d(self.in_planes))

        layers.append(nn.ReLU())

        for s in stride[1:]:
            block_layers, in_dim = self._make_layer(
                block,
                self.in_planes,
                num_blocks,
                stride=s,
                bn=bn,
                kernel=3,
                in_dim=in_dim,
            )
            layers.append(block_layers)

        if last_layer == "dense":
            layers.append(nn.Flatten())
            layers.append(
                nn.Linear(self.in_planes * block.expansion * in_dim**2, 2)
            )
            layers.append(nn.ReLU())
            layers.append(nn.Linear(2, num_classes))
        else:
            exit("last_layer type not supported!")

        super(ResNet, self).__init__(*layers)

    def _make_layer(
        self,
        block: Type[BasicBlock],
        planes: int,
        num_layers: int,
        stride: int,
        bn: bool,
        kernel: int,
        in_dim: int,
    ) -> Tuple[nn.Sequential, int]:
        strides = [stride] + [1] * (num_layers - 1)
        cur_dim: int = in_dim
        layers: List[nn.Module] = []
        for stride in strides:
            layer = block(self.in_planes, planes, stride, bn, kernel, in_dim=cur_dim)
            layers.append(layer)
            cur_dim = layer.out_dim
            layers.append(nn.ReLU())
            self.in_planes = planes * block.expansion
        return nn.Sequential(*layers), cur_dim


    
<|MERGE_RESOLUTION|>--- conflicted
+++ resolved
@@ -1,12 +1,9 @@
 import torch
 import torch.nn as nn
-<<<<<<< HEAD
-from certifier.networks.resnet import ResNet, BasicBlock
-=======
+
 from torch import Tensor
 from typing import List, Optional, Sequence, Tuple, Type
-from resnet import BasicBlock
->>>>>>> d390b280
+from certifier.networks.resnet import BasicBlock
 
 
 class FullyConnected(nn.Module):
